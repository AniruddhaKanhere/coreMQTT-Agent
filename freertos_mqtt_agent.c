--- conflicted
+++ resolved
@@ -415,11 +415,7 @@
 /**
  * @brief The network buffer must remain valid for the lifetime of the MQTT context.
  */
-<<<<<<< HEAD
-static uint8_t networkBuffers[ MQTT_AGENT_MAX_OUTSTANDING_ACKS ][ MQTT_AGENT_NETWORK_BUFFER_SIZE ];
-=======
 static uint8_t networkBuffers[ MQTT_AGENT_MAX_SIMULTANEOUS_CONNECTIONS ][ MQTT_AGENT_NETWORK_BUFFER_SIZE ];
->>>>>>> dd15f6a9
 
 /**
  * @brief The pool of command structures used to hold information on commands (such
@@ -681,11 +677,7 @@
             isValid = ( pMqttContext != NULL ) && ( pMqttInfoParam != NULL );
             break;
 
-<<<<<<< HEAD
-        case PUBLISH:/*_RB_ Should not be accepted if MQTT_AGENT_MAX_OUTSTANDING_ACKS has been reached or if the payload length is greater than MQTT_AGENT_NETWORK_BUFFER_SIZE. */
-=======
         case PUBLISH: /*_RB_ Should not be accepted if MQTT_AGENT_MAX_OUTSTANDING_ACKS has been reached or if the payload length is greater than MQTT_AGENT_NETWORK_BUFFER_SIZE. */
->>>>>>> dd15f6a9
             isValid = ( pMqttContext != NULL ) && ( pMqttInfoParam != NULL );
             break;
 
