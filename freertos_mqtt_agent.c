/*
 * FreeRTOS V202011.00
 * Copyright (C) 2020 Amazon.com, Inc. or its affiliates.  All Rights Reserved.
 *
 * Permission is hereby granted, free of charge, to any person obtaining a copy of
 * this software and associated documentation files (the "Software"), to deal in
 * the Software without restriction, including without limitation the rights to
 * use, copy, modify, merge, publish, distribute, sublicense, and/or sell copies of
 * the Software, and to permit persons to whom the Software is furnished to do so,
 * subject to the following conditions:
 *
 * The above copyright notice and this permission notice shall be included in all
 * copies or substantial portions of the Software.
 *
 * THE SOFTWARE IS PROVIDED "AS IS", WITHOUT WARRANTY OF ANY KIND, EXPRESS OR
 * IMPLIED, INCLUDING BUT NOT LIMITED TO THE WARRANTIES OF MERCHANTABILITY, FITNESS
 * FOR A PARTICULAR PURPOSE AND NONINFRINGEMENT. IN NO EVENT SHALL THE AUTHORS OR
 * COPYRIGHT HOLDERS BE LIABLE FOR ANY CLAIM, DAMAGES OR OTHER LIABILITY, WHETHER
 * IN AN ACTION OF CONTRACT, TORT OR OTHERWISE, ARISING FROM, OUT OF OR IN
 * CONNECTION WITH THE SOFTWARE OR THE USE OR OTHER DEALINGS IN THE SOFTWARE.
 *
 * https://www.FreeRTOS.org
 * https://aws.amazon.com/freertos
 *
 */

/**
 * @file mqtt_agent.c
 * @brief Implements an MQTT agent (or daemon task) to enable multithreaded access to 
 * coreMQTT.
 * 
 * @note Implements an MQTT agent (or daemon task) on top of the coreMQTT MQTT client
 * library.  The agent makes coreMQTT usage thread safe by being the only task (or
 * thread) in the system that is allowed to access the native coreMQTT API - and in
 * so doing, serialises all access to coreMQTT even when multiple tasks are using the
 * same MQTT connection.
 * 
 * The agent provides an equivalent API for each coreMQTT API.  Whereas coreMQTT
 * APIs are prefixed "MQTT_", the agent APIs are prefixed "MQTTAgent_".  For example,
 * that agent's MQTTAgent_Publish() API is the thread safe equivalent to coreMQTT's
 * MQTT_Publish() API.
 * 
 * See https://_RB_ for examples and usage information.
 */

/* Standard includes. */
#include <string.h>
#include <stdio.h>

/* Kernel includes. */
#include "FreeRTOS.h"
#include "semphr.h"

/* MQTT agent include. */
#include "freertos_mqtt_agent.h"

/*-----------------------------------------------------------*/

/**
 * @brief A type of command for interacting with the MQTT API.
 */
typedef enum CommandType
{
    NONE = 0,    /**< @brief No command received.  Must be zero (its memset() value). */
    PROCESSLOOP, /**< @brief Call MQTT_ProcessLoop(). */
    PUBLISH,     /**< @brief Call MQTT_Publish(). */
    SUBSCRIBE,   /**< @brief Call MQTT_Subscribe(). */
    UNSUBSCRIBE, /**< @brief Call MQTT_Unsubscribe(). */
    PING,        /**< @brief Call MQTT_Ping(). */
    DISCONNECT,  /**< @brief Call MQTT_Disconnect(). */
    FREE,        /**< @brief Remove a mapping from an MQTT Context to the agent. */
    TERMINATE    /**< @brief Exit the command loop and stop processing commands. */
} CommandType_t;

/**
 * Commands sent to the MQTT agent include subscribe commands and publish commands,
 * but never both at the same time.  Therefore the structures that describe a publish
 * or subscribe operation can be in a union in order to save memory. */
typedef union MqttOperation
{
    MQTTPublishInfo_t publishInfo;
    MQTTSubscribeInfo_t subscribeInfo;
} MqttOperationInfo_t;

/**
 * @brief The commands sent from the publish API to the MQTT agent.
 * 
 * @note The structure used to pass information from the public facing API into the 
 * agent task. */
typedef struct Command
{
    CommandType_t commandType;
    CommandContext_t * pxCmdContext;
    CommandCallback_t pCommandCompleteCallback;
    MQTTContext_t * pMqttContext;
    PublishCallback_t pIncomingPublishCallback;
    void * pIncomingPublishCallbackContext;
    MqttOperationInfo_t mqttOperationInfo;
} Command_t;

/**
 * @brief Information for a pending MQTT ack packet expected by the demo.
 */
typedef struct ackInfo
{
    uint16_t packetId;
    Command_t *pOriginalCommand;
} AckInfo_t;

/**
 * @brief An element in the list of subscriptions maintained in the demo.
 *
 * @note This demo allows multiple tasks to subscribe to the same topic.
 * In this case, another element is added to the subscription list, differing
 * in the destination response queue.
 */
typedef struct subscriptionElement
{
    PublishCallback_t pIncomingPublishCallback;
    void * pIncomingPublishCallbackContext;
    uint16_t filterStringLength;
    char pSubscriptionFilterString[ MQTT_AGENT_SUBSCRIPTION_BUFFER_SIZE ];
} SubscriptionElement_t;

/**
 * @brief Associated information for a single MQTT connection.
 */
typedef struct MQTTAgentContext
{
    MQTTContext_t * pMQTTContext;
    AckInfo_t pPendingAcks[ PENDING_ACKS_MAX_SIZE ];
    SubscriptionElement_t pSubscriptionList[ SUBSCRIPTIONS_MAX_COUNT ];
    MQTTSubscribeInfo_t pResendSubscriptions[ SUBSCRIPTIONS_MAX_COUNT ];
    PublishCallback_t pUnsolicitedPublishCallback;
    void * pUnsolicitedPublishCallbackContext;
} MQTTAgentContext_t;

/*-----------------------------------------------------------*/

/**
 * @brief Track an operation by adding it to a list, indicating it is anticipating
 * an acknowledgment.
 *
 * @param[in] pAgentContext Agent context for the MQTT connection.
 * @param[in] packetId Packet ID of pending ack.
 * @param[in] pCommand Pointer to command that is expecting an ack.
 *
 * @return `true` if the operation was added; else `false`
 */
static bool addAwaitingOperation( MQTTAgentContext_t * pAgentContext,
                                  uint16_t packetId,
                                  Command_t * pCommand );

/**
 * @brief Retrieve an operation from the list of pending acks, and optionally
 * remove it from the list.
 *
 * @param[in] pAgentContext Agent context for the MQTT connection.
 * @param[in] packetId Packet ID of incoming ack.
 * @param[in] remove Flag indicating if the operation should be removed from the list.
 *
 * @return Stored information about the operation awaiting the ack.
 */
static AckInfo_t getAwaitingOperation( MQTTAgentContext_t * pAgentContext,
                                       uint16_t incomingPacketId,
                                       bool remove );

/**
 * @brief Add a subscription to the subscription list.
 *
 * @note Multiple tasks can be subscribed to the same topic with different
 * context-callback pairs. However, a single context-callback pair may only be
 * associated to the same topic filter once.
 *
 * @param[in] pAgentContext Agent context for the MQTT connection.
 * @param[in] topicFilterString Topic filter string of subscription.
 * @param[in] topicFilterLength Length of topic filter string.
 * @param[in] pIncomingPublishCallback Callback function for the subscription.
 * @param[in] pIncomingPublishCallbackContext Context for the subscription callback.
 *
 * @return `true` if subscription added or exists, `false` if insufficient memory.
 */
static bool addSubscription( MQTTAgentContext_t * pAgentContext,
                             const char * topicFilterString,
                             uint16_t topicFilterLength,
                             PublishCallback_t pIncomingPublishCallback,
                             void * pIncomingPublishCallbackContext );

/**
 * @brief Remove a subscription from the subscription list.
 *
 * @note If the topic filter exists multiple times in the subscription list,
 * then every instance of the subscription will be removed.
 *
 * @param[in] pAgentContext Agent context for the MQTT connection.
 * @param[in] topicFilterString Topic filter of subscription.
 * @param[in] topicFilterLength Length of topic filter.
 */
static void removeSubscription( MQTTAgentContext_t * pAgentContext,
                                const char * topicFilterString,
                                uint16_t topicFilterLength );

/**
 * @brief Populate the parameters of a #Command_t
 *
 * @param[in] commandType Type of command.  For example, publish or subscribe.
 * @param[in] pMqttContext Pointer to MQTT context to use for command.
 * @param[in] pMqttInfoParam Pointer to MQTTPublishInfo_t or MQTTSubscribeInfo_t.
 * @param[in] incomingPublishCallback Subscription callback function for incoming publishes.
 * @param[in] pIncomingPublishCallbackContext Subscription callback context.
 * @param[in] commandCompleteCallback Callback for when command completes.
 * @param[in] pCommandCompleteCallbackContext Context and necessary structs for command.
 * @param[out] pCommand Pointer to initialized command.
 *
 * @return `true` if all necessary structs for the command exist in pxContext,
 * else `false`
 */
static bool createCommand( CommandType_t commandType,
                           MQTTContext_t * pMqttContext,
                           void * pMqttInfoParam,
                           PublishCallback_t incomingPublishCallback,
                           void * pIncomingPublishCallbackContext,
                           CommandCallback_t commandCompleteCallback,
                           CommandContext_t * pCommandCompleteCallbackContext,
                           Command_t * pCommand );

/**
 * @brief Add a command to the global command queue.
 *
 * @param[in] pCommand Pointer to command to copy to queue.
 *
 * @return true if the command was added to the queue, else false.
 */
static bool addCommandToQueue( Command_t * pCommand );

/**
 * @brief Process a #Command_t.
 *
 * @note This agent does not check existing subscriptions before sending a
 * SUBSCRIBE or UNSUBSCRIBE packet. If a subscription already exists, then
 * a SUBSCRIBE packet will be sent anyway, and if multiple tasks are subscribed
 * to a topic filter, then they will all be unsubscribed after an UNSUBSCRIBE.
 *
 * @param[in] pCommand Pointer to command to process.
 *
 * @return status of MQTT library API call.
 */
static MQTTStatus_t processCommand( Command_t * pCommand );

/**
 * @brief Dispatch an incoming publish to the appropriate publish callback.
 *
 * @param[in] pAgentContext Agent context for the MQTT connection.
 * @param[in] pPublishInfo Incoming publish information.
 */
static void handleIncomingPublish( MQTTAgentContext_t * pAgentContext,
                                   MQTTPublishInfo_t * pPublishInfo );

/**
 * @brief Dispatch incoming publishes and acks to their various handler functions.
 *
 * @param[in] pMqttContext MQTT Context
 * @param[in] pPacketInfo Pointer to incoming packet.
 * @param[in] pDeserializedInfo Pointer to deserialized information from
 * the incoming packet.
 */
static void mqttEventCallback( MQTTContext_t * pMqttContext,
                               MQTTPacketInfo_t * pPacketInfo,
                               MQTTDeserializedInfo_t * pDeserializedInfo );

/**
 * @brief Add or delete subscription information from a SUBACK or UNSUBACK.
 *
 * @param[in] pAgentContext Agent context for the MQTT connection.
 * @param[in] pPacketInfo Pointer to incoming packet.
 * @param[in] pDeserializedInfo Pointer to deserialized information from
 * the incoming packet.
 * @param[in] pAckInfo Pointer to stored information for the original subscribe
 * or unsubscribe operation resulting in the received packet.
 * @param[in] packetType The type of the incoming packet, either SUBACK or UNSUBACK.
 */
static void handleSubscriptionAcks( MQTTAgentContext_t * pAgentContext,
                                    MQTTPacketInfo_t * pPacketInfo,
                                    MQTTDeserializedInfo_t * pDeserializedInfo,
                                    AckInfo_t * pAckInfo,
                                    uint8_t packetType );

/**
 * @brief Retrieve an MQTT context for an empty command's process loop.
 *
 * @note Successive calls to this function will loop through the contexts stored
 * from MQTTAgent_Register(), ensuring that connections will not remain idle too
 * long when the queue is empty.
 *
 * @return Pointer to MQTT context, or NULL.
 */
static MQTTContext_t * getContextForProcessLoop( void );

/**
 * @brief Retrieve a pointer to an agent context given an MQTT context.
 *
 * @param[in] pMQTTContext MQTT Context to search for.
 *
 * @return Pointer to agent context, or NULL.
 */
static MQTTAgentContext_t * getAgentFromContext( MQTTContext_t * pMQTTContext );

/**
 * @brief Helper function for creating a command and adding it to the command
 * queue.
 *
 * @param[in] commandType Type of command.
 * @param[in] mqttContextHandle Handle of the MQTT connection to use.
 * @param[in] pCommandCompleteCallbackContext Context and necessary structs for command.
 * @param[in] cmdCompleteCallback Callback for when command completes.
 * @param[in] pMqttInfoParam Pointer to MQTTPublishInfo_t or MQTTSubscribeInfo_t.
 * @param[in] incomingPublishCallback Subscription callback function for incoming 
 *            publishes.
 * @param[in] pIncomingPublishCallbackContext Subscription callback context.
 *
 * @return `true` if the command was added to the queue, `false` if not.
 */
static bool createAndAddCommand( CommandType_t commandType,
                                 MQTTContextHandle_t mqttContextHandle,
                                 void * pMqttInfoParam,
                                 CommandCallback_t cmdCompleteCallback,
                                 CommandContext_t * pCommandCompleteCallbackContext,
                                 PublishCallback_t incomingPublishCallback,
                                 void * pIncomingPublishCallbackContext );


/**
 * @brief Obtain a Command_t structure from the pool of structures managed by the agent.
 * 
 * @note Command_t structures hold everything the MQTT agent needs to process a 
 * command that originates from application.  Examples of commands are PUBLISH and
 * SUBSCRIBE.  The Command_t structure must persist for the duration of the command's
 * operation so are obtained from a pool of statically allocated structures when a
 * new command is created, and returned to the pool when the command is complete.
 * The MQTT_COMMAND_CONTEXTS_POOL_SIZE configuration file constant defines how many
 * structures the pool contains.
 *
 * @param[in] blockTimeMs The length of time the calling task should remain in the
 * Blocked state (so not consuming any CPU time) to wait for a Command_t structure to
 * become available should one not be immediately at the time of the call.
 *
 * @return A pointer to a Command_t structure if one because available before 
 * blockTimeMs time expired, otherwise NULL.
 */
static Command_t *getCommandStructureFromPool( TickType_t blockTimeMs );

/**
 * @brief Give a Command_t structure back to the the pool of structures managed by 
 * the agent.
 * 
 * @note Command_t structures hold everything the MQTT agent needs to process a 
 * command that originates from application.  Examples of commands are PUBLISH and
 * SUBSCRIBE.  The Command_t structure must persist for the duration of the command's
 * operation so are obtained from a pool of statically allocated structures when a
 * new command is created, and returned to the pool when the command is complete.
 * The MQTT_COMMAND_CONTEXTS_POOL_SIZE configuration file constant defines how many
 * structures the pool contains.
 *
 * @param[in] pxCommandToRelease A pointer to the Command_t structure to return to
 * the pool.  The structure must first have been obtained by calling
 * getCommandStructureFromPool(), otherwise releaseCommandStructureToPool() will
 * have no effect.
 *
 * @return true if the Command_t structure was returned to the pool, otherwise false.
 */
static bool releaseCommandStructureToPool( Command_t *pxCommandToRelease );

/*-----------------------------------------------------------*/

/**
 * @brief Queue used to pass commands from the application to the MQTT agent..
 *
 * This is a private variable initialized when the agent is initialised.
 */
static QueueHandle_t commandQueue = NULL;

/**
 * @brief Arrays of agent and MQTT contexts, one for each potential MQTT connection.
 */
static MQTTAgentContext_t agentContexts[ MAX_CONNECTIONS ] = { 0 }; /*_RB_ Change name of constant. */
static MQTTContext_t mqttContexts[ MAX_CONNECTIONS ] = { 0 };

/**
 * @brief The network buffer must remain valid for the lifetime of the MQTT context.
 */
static uint8_t networkBuffers[ MAX_CONNECTIONS ][ mqttexampleNETWORK_BUFFER_SIZE ];/*_RB_ Need to move and rename constant. Also this requires both buffers to be the same size. */

/**
 * @brief The pool of command structures used to hold information on commands (such
 * as PUBLISH or SUBSCRIBE) between the command being created by an API call and 
 * by either an error or the execution of the commands callback.
 */
static Command_t commandStructurePool[ MQTT_COMMAND_CONTEXTS_POOL_SIZE ];

/**
 * @brief A counting semaphore used to guard the pool of Command_t structures.  To
 * obtain a structure first decrement the semaphore count.  To return a structure
 * increment the semaphore count after the structure is back in the pool.
 */
static SemaphoreHandle_t freeCommandStructMutex = NULL;

/**
 * @brief Flag that is set to true in the application callback to let the agent know
 * that calling MQTT_ProcessLoop() resulted in events on the connected socket.  If
 * the flag gets set to true then MQTT_ProcessLoop() is called again as there may be
 * more received data waiting to be processed.
 */
static bool packetProcessedDuringLoop = false;

/*-----------------------------------------------------------*/

static bool releaseCommandStructureToPool( Command_t *pxCommandToRelease )
{
    size_t i;
    bool structReturned = false;

    /* See if the structure being returned is actually from the pool. */
    for( i = 0; i < MQTT_COMMAND_CONTEXTS_POOL_SIZE; i++ )
    {
        if( pxCommandToRelease == &( commandStructurePool[ i ] ) )
        {
            /* Yes its from the pool.  Clearing it to zero not only removes the old
             * data it also sets the structure's commandType parameter to NONE to
             * mark the structure as free again. */
            memset( ( void * ) pxCommandToRelease, 0x00, sizeof( Command_t ) );

            /* Give back the counting semaphore after returning the structure so the
             * semaphore count equals the number of available structures. */
            xSemaphoreGive( freeCommandStructMutex );
            structReturned = true;

            LogDebug( ( "Returned Command Context %d to pool", ( int ) i ) );

            break;
        }
    }

    return structReturned;
}

/*-----------------------------------------------------------*/

static Command_t *getCommandStructureFromPool( TickType_t blockTimeMs )
{
    Command_t *structToUse = NULL;
    size_t i;

    /* Check counting semaphore has been created. */
    if( freeCommandStructMutex != NULL )
    {
        /* If the semaphore count is not zero then a command context is available. */
        if( xSemaphoreTake( freeCommandStructMutex, pdMS_TO_TICKS( blockTimeMs ) ) == pdPASS )
        {
            for( i = 0; i < MQTT_COMMAND_CONTEXTS_POOL_SIZE; i++ )
            {
                taskENTER_CRITICAL();
                {
                    /* If the commandType is NONE then the structure is not in use. */
                    if( commandStructurePool[ i ].commandType == NONE )
                    {
                        LogDebug( ( "Removed Command Context %d from pool", ( int ) i ) );
                        structToUse = &( commandStructurePool[ i ] );

                        /* To show the struct is no longer available to be returned
                         * by calls to releaseCommandStructureToPool(). */
                        structToUse->commandType = !NONE;
                        taskEXIT_CRITICAL();
                        break;
                    }
                }
                taskEXIT_CRITICAL();
            }
        }
    }

    return structToUse;
}

/*-----------------------------------------------------------*/

static bool addAwaitingOperation( MQTTAgentContext_t * pAgentContext,
                                  uint16_t packetId,
                                  Command_t * pCommand )
{
    size_t i = 0;
    bool ackAdded = false;
    AckInfo_t * pendingAcks = pAgentContext->pPendingAcks;

    /* Look for an unused space in the array of message IDs that are still waiting to
     * be acknowledged. */
    for( i = 0; i < PENDING_ACKS_MAX_SIZE; i++ )
    {
        /* If the packetId is MQTT_PACKET_ID_INVALID then the array space is not in
         * use. */
        if( pendingAcks[ i ].packetId == MQTT_PACKET_ID_INVALID )
        {
            pendingAcks[ i ].packetId = packetId;
            pendingAcks[ i ].pOriginalCommand = pCommand;
            ackAdded = true;
            break;
        }
    }

    return ackAdded;
}

/*-----------------------------------------------------------*/

static AckInfo_t getAwaitingOperation( MQTTAgentContext_t * pAgentContext,
                                       uint16_t incomingPacketId,
                                       bool remove )
{
    size_t i = 0;
    AckInfo_t foundAck = { 0 };
    AckInfo_t * pendingAcks = pAgentContext->pPendingAcks;

    /* Look through the array of packet IDs that are still waiting to be acked to
     * find one with incomginPacketId. */
    for( i = 0; i < PENDING_ACKS_MAX_SIZE; i++ )
    {
        if( pendingAcks[ i ].packetId == incomingPacketId )
        {
            foundAck = pendingAcks[ i ];

            if( remove )
            {
                pendingAcks[ i ].packetId = MQTT_PACKET_ID_INVALID;
            }

            break;
        }
    }

    if( foundAck.packetId == MQTT_PACKET_ID_INVALID )
    {
        LogError( ( "No ack found for packet id %u.\n", incomingPacketId ) );
    }

    return foundAck;
}

/*-----------------------------------------------------------*/

static bool addSubscription( MQTTAgentContext_t * pAgentContext,
                             const char * topicFilterString,
                             uint16_t topicFilterLength,
                             PublishCallback_t pIncomingPublishCallback,
                             void * pIncomingPublishCallbackContext )
{
    int32_t i = 0;
    size_t availableIndex = SUBSCRIPTIONS_MAX_COUNT;
    SubscriptionElement_t * pxSubscriptions = pAgentContext->pSubscriptionList;
    bool ret = false;

    /* The topic filter length was checked when the SUBSCRIBE command was created. */
    configASSERT( topicFilterLength < MQTT_AGENT_SUBSCRIPTION_BUFFER_SIZE );

    if( topicFilterLength < MQTT_AGENT_SUBSCRIPTION_BUFFER_SIZE )
    {
        /* Start at end of array, so that we will insert at the first available index.
         * Scans backwards to find duplicates. */
        for( i = ( int32_t ) SUBSCRIPTIONS_MAX_COUNT - 1; i >= 0; i-- )
        {
            if( pxSubscriptions[ i ].filterStringLength == 0 )
            {
                availableIndex = i;
            }
            else if( ( pxSubscriptions[ i ].filterStringLength == topicFilterLength ) &&
                     ( strncmp( topicFilterString, pxSubscriptions[ i ].pSubscriptionFilterString, topicFilterLength ) == 0 ) )
            {
                /* If a subscription already exists, don't do anything. */
                if( ( pxSubscriptions[ i ].pIncomingPublishCallback == pIncomingPublishCallback ) &&
                    ( pxSubscriptions[ i ].pIncomingPublishCallbackContext == pIncomingPublishCallbackContext ) )
                {
                    LogWarn( ( "Subscription already exists.\n" ) );
                    availableIndex = SUBSCRIPTIONS_MAX_COUNT;
                    ret = true;
                    break;
                }
            }
        }

        if( ( availableIndex < SUBSCRIPTIONS_MAX_COUNT ) && ( pIncomingPublishCallback != NULL ) )
        {
            pxSubscriptions[ availableIndex ].filterStringLength = topicFilterLength;
            pxSubscriptions[ availableIndex ].pIncomingPublishCallback = pIncomingPublishCallback;
            pxSubscriptions[ availableIndex ].pIncomingPublishCallbackContext = pIncomingPublishCallbackContext;
            memcpy( pxSubscriptions[ availableIndex ].pSubscriptionFilterString, topicFilterString, topicFilterLength );
            ret = true;
        }
    }

    return ret;
}

/*-----------------------------------------------------------*/

static void removeSubscription( MQTTAgentContext_t * pAgentContext,
                                const char * topicFilterString,
                                uint16_t topicFilterLength )
{
    size_t i = 0;
    SubscriptionElement_t * pxSubscriptions = pAgentContext->pSubscriptionList;

    for( i = 0; i < SUBSCRIPTIONS_MAX_COUNT; i++ )
    {
        if( pxSubscriptions[ i ].filterStringLength == topicFilterLength )
        {
            if( strncmp( pxSubscriptions[ i ].pSubscriptionFilterString, topicFilterString, topicFilterLength ) == 0 )
            {
                memset( &( pxSubscriptions[ i ] ), 0x00, sizeof( SubscriptionElement_t ) );
            }
        }
    }
}

/*-----------------------------------------------------------*/

static bool createCommand( CommandType_t commandType,
                           MQTTContext_t * pMqttContext,
                           void * pMqttInfoParam,
                           PublishCallback_t incomingPublishCallback,
                           void * pIncomingPublishCallbackContext,
                           CommandCallback_t commandCompleteCallback,
                           CommandContext_t * pCommandCompleteCallbackContext,
                           Command_t * pCommand )
{
    bool isValid;
    MQTTSubscribeInfo_t *pSubscribeInfo;

    memset( pCommand, 0x00, sizeof( Command_t ) );

    /* Determine if required parameters are present in context. */
    switch( commandType )
    {
        case SUBSCRIBE:
            pSubscribeInfo = ( MQTTSubscribeInfo_t * ) pMqttInfoParam;
            isValid = ( pMqttContext != NULL ) && 
                      ( pMqttInfoParam != NULL ) && 
                      ( incomingPublishCallback != NULL ) &&
                      ( pSubscribeInfo->topicFilterLength < MQTT_AGENT_SUBSCRIPTION_BUFFER_SIZE );
            break;

        case UNSUBSCRIBE:
            isValid = ( pMqttContext != NULL ) && ( pMqttInfoParam != NULL );
            break;

        case PUBLISH:
            isValid = ( pMqttContext != NULL ) && ( pMqttInfoParam != NULL );
            break;

        case PROCESSLOOP:
        case PING:
        case DISCONNECT:
        case FREE:
            isValid = ( pMqttContext != NULL );
            break;

        default:
            /* Other operations don't need the MQTT context. */
            isValid = true;
            break;
    }

    if( isValid )
    {
        /* Copy the publish or subscribe info into the command so the application
         * writer does not need to keep it in context until the command completes. */
        if( commandType == SUBSCRIBE )
        {
            pCommand->mqttOperationInfo.subscribeInfo = *( ( MQTTSubscribeInfo_t * ) pMqttInfoParam );
        }

        if( commandType == PUBLISH )
        {
            pCommand->mqttOperationInfo.publishInfo = *( ( MQTTPublishInfo_t * ) pMqttInfoParam );
        }

        pCommand->commandType = commandType;
        pCommand->pMqttContext = pMqttContext;
        pCommand->pIncomingPublishCallback = incomingPublishCallback;
        pCommand->pIncomingPublishCallbackContext = pIncomingPublishCallbackContext;
        pCommand->pxCmdContext = pCommandCompleteCallbackContext;
        pCommand->pCommandCompleteCallback = commandCompleteCallback;
    }

    return isValid;
}

/*-----------------------------------------------------------*/

static bool addCommandToQueue( Command_t * pCommand )
{
bool ret;

    /* The application called an API function.  The API function was validated and
     * packed into a Command_t structure.  Now post a reference to the Command_t
     * structure to the MQTT agent for processing. */
    if( commandQueue == NULL )
    {
        ret = false;
    }
    else
    {
        ret = xQueueSendToBack( commandQueue, &pCommand, MQTT_AGENT_QUEUE_WAIT_TIME );
    }

    return ret;
}

/*-----------------------------------------------------------*/

static MQTTStatus_t processCommand( Command_t * pCommand ) //_RB_ Break up into sub-functions.
{
    MQTTStatus_t operationStatus = MQTTSuccess;
    uint16_t packetId = MQTT_PACKET_ID_INVALID;
    bool addAckToList = false, ackAdded = false;
    MQTTPublishInfo_t * pPublishInfo;
    MQTTSubscribeInfo_t * pSubscribeInfo;    
    MQTTAgentContext_t * pAgentContext;
    MQTTContext_t * pMQTTContext;
    size_t i;
    uint32_t processLoopTimeoutMs = MQTT_AGENT_PROCESS_LOOP_TIMEOUT_MS;
    const size_t maxNewSubscriptionsInOneGo = ( size_t ) 1; /* The agent interface only allows one subscription command at a time. */

<<<<<<< HEAD
    bool isEmptyCommand = ( pCommand->commandType == NONE );

    switch( pCommand->commandType )
=======
    if( pCommand != NULL )
>>>>>>> be609b44
    {
        pMQTTContext = pCommand->pMqttContext;
        switch( pCommand->commandType )
        {
            case PUBLISH:
                pPublishInfo = ( MQTTPublishInfo_t * )  &( pCommand->mqttOperationInfo.publishInfo );

                if( pPublishInfo->qos != MQTTQoS0 )
                {
                    packetId = MQTT_GetPacketId( pMQTTContext );
                }

                LogInfo( ( "Publishing message to %.*s.\n", ( int ) pPublishInfo->topicNameLength, pPublishInfo->pTopicName ) );
                operationStatus = MQTT_Publish( pMQTTContext, pPublishInfo, packetId );

                /* Add to pending ack list, or call callback if QoS 0. */
                addAckToList = ( pPublishInfo->qos != MQTTQoS0 ) && ( operationStatus == MQTTSuccess );
                break;

            case SUBSCRIBE:
            case UNSUBSCRIBE:
                pSubscribeInfo = ( MQTTSubscribeInfo_t * ) &( pCommand->mqttOperationInfo.subscribeInfo );
                packetId = MQTT_GetPacketId( pMQTTContext );

                if( pCommand->commandType == SUBSCRIBE )
                {
                    /* Even if some subscriptions already exist in the subscription list,
                     * it is fine to send another subscription request. A valid use case
                     * for this is changing the maximum QoS of the subscription. */
                    operationStatus = MQTT_Subscribe( pMQTTContext,
                                              pSubscribeInfo,
                                              maxNewSubscriptionsInOneGo,
                                              packetId );
                }
                else
                {
                    operationStatus = MQTT_Unsubscribe( pMQTTContext,
                                                pSubscribeInfo,
                                                maxNewSubscriptionsInOneGo,
                                                packetId );
                }

                addAckToList = ( operationStatus == MQTTSuccess );
                break;

            case PING:
                operationStatus = MQTT_Ping( pMQTTContext );

                break;

            case DISCONNECT:
                operationStatus = MQTT_Disconnect( pMQTTContext );

                break;

            case FREE:
                for( i = 0; i < MAX_CONNECTIONS; i++ )
                {
                    if( agentContexts[ i ].pMQTTContext == pMQTTContext )
                    {
                        memset( &agentContexts[ i ], 0x00, sizeof( MQTTAgentContext_t ) );
                        break;
                    }
                }

                break;

            case TERMINATE:
                LogInfo( ( "Terminating command loop.\n" ) );

            default:
                break;
        }

        if( addAckToList )
        {
            pAgentContext = getAgentFromContext( pCommand->pMqttContext );
            ackAdded = addAwaitingOperation( pAgentContext, packetId, pCommand );

            /* Set the return status if no memory was available to store the operation
             * information. */
            if( !ackAdded )
            {
                LogError( ( "No memory to wait for acknowledgment for packet %u\n", packetId ) );

                /* All operations that can wait for acks (publish, subscribe, unsubscribe)
                 * require a context. */
                operationStatus = MQTTNoMemory;//_RB_ Should the command structure be returned here?
            }
        }
        else
        {
            //_RB_ Should the command structure be freed here?
        }

<<<<<<< HEAD
        if( !isEmptyCommand )
        {
=======
        if( !ackAdded )
        {
            /* The command is complete, call the callback. */
            if( pCommand->pCommandCompleteCallback != NULL )
            {
                pCommand->pCommandCompleteCallback( pCommand->pxCmdContext, operationStatus );
            }

>>>>>>> be609b44
            releaseCommandStructureToPool( pCommand );
        }
    }

    /* If empty command, iterate through stored contexts so that all MQTT
     * connections are used equally across the empty commands. */
//_RB_ Command structure has already been released    if( pCommand->commandType == NONE )
//    {
//        pMQTTContext = getContextForProcessLoop();
//        /* Set context for original command in case this results in a network error. */
//        pCommand->pMqttContext = pMQTTContext;
//    }
    if( isEmptyCommand )
    {
        pMQTTContext = getContextForProcessLoop();
    }

    /* Run a single iteration of the process loop if there were no errors and
     * the MQTT connection still exists. */
    for( i = 0; i < MAX_CONNECTIONS; i++ )
    {
        pAgentContext = &( agentContexts[ i ] );
        if( pAgentContext->pMQTTContext != NULL )
        {
            do
            {
                packetProcessedDuringLoop = false;

                if( ( operationStatus == MQTTSuccess ) && 
                    ( pAgentContext->pMQTTContext->connectStatus == MQTTConnected ) )
                {
                    operationStatus = MQTT_ProcessLoop( pAgentContext->pMQTTContext, 
                                                        processLoopTimeoutMs );
                }
            } while( packetProcessedDuringLoop == true );
        }
    }

    return operationStatus;/*_RB_ Need to determine which agent the status came from. */
}

/*-----------------------------------------------------------*/

static void handleIncomingPublish( MQTTAgentContext_t * pAgentContext,
                                   MQTTPublishInfo_t * pPublishInfo )
{
    bool isMatched = false, relayedPublish = false;
    MQTTStatus_t operationStatus;
    size_t i;
    SubscriptionElement_t * pxSubscriptions = pAgentContext->pSubscriptionList;

    for( i = 0; i < SUBSCRIPTIONS_MAX_COUNT; i++ )
    {
        if( pxSubscriptions[ i ].filterStringLength > 0 )
        {
            operationStatus = MQTT_MatchTopic( pPublishInfo->pTopicName,
                                               pPublishInfo->topicNameLength,
                                               pxSubscriptions[ i ].pSubscriptionFilterString,
                                               pxSubscriptions[ i ].filterStringLength,
                                               &isMatched );
            if( isMatched )
            {
                LogDebug( ( "Adding publish to response queue for %.*s\n",
                            pxSubscriptions[ i ].filterStringLength,
                            pxSubscriptions[ i ].pSubscriptionFilterString ) );
                pxSubscriptions[ i ].pIncomingPublishCallback( pPublishInfo, pxSubscriptions[ i ].pIncomingPublishCallbackContext );
                relayedPublish = true;
            }
            else
            {
                /* Terminate the string for logging. */
                LogWarn( ( "Received unmatched incoming publish." ) );
            }
        }
    }

    /* It is possible a publish was sent on an unsubscribed topic. This is
     * possible on topics reserved by the broker, e.g. those beginning with
     * '$'. In this case, we copy the publish to a queue we configured to
     * receive these publishes. */
    if( !relayedPublish )
    {
        LogWarn( ( "Publish received on topic %.*s with no subscription.\n",
                   pPublishInfo->topicNameLength,
                   pPublishInfo->pTopicName ) );

        if( pAgentContext->pUnsolicitedPublishCallback != NULL )
        {
            pAgentContext->pUnsolicitedPublishCallback( pPublishInfo, 
                                                        pAgentContext->pUnsolicitedPublishCallbackContext );
        }
    }
}

/*-----------------------------------------------------------*/

static void handleSubscriptionAcks( MQTTAgentContext_t * pAgentContext,
                                    MQTTPacketInfo_t * pPacketInfo,
                                    MQTTDeserializedInfo_t * pDeserializedInfo,
                                    AckInfo_t * pAckInfo,
                                    uint8_t packetType )
{
    CommandContext_t * pAckContext = NULL;
    CommandCallback_t ackCallback = NULL;
    uint8_t * pSubackCodes = NULL;
    MQTTSubscribeInfo_t * pSubscribeInfo = NULL;

    configASSERT( pAckInfo != NULL );

    pAckContext = pAckInfo->pOriginalCommand->pxCmdContext;
    ackCallback = pAckInfo->pOriginalCommand->pCommandCompleteCallback;
    pSubscribeInfo = &( pAckInfo->pOriginalCommand->mqttOperationInfo.subscribeInfo );
    pSubackCodes = pPacketInfo->pRemainingData + 2U; /*_RB_ Where does 2 come from? */

    if( packetType == MQTT_PACKET_TYPE_SUBACK )
    {
        if( *pSubackCodes != MQTTSubAckFailure )
        {
            LogInfo( ( "Adding subscription to %.*s\n",//_RB_ This format specifier is not portable.  Need to do something so topic filters are always terminated.
                        pSubscribeInfo->topicFilterLength,
                        pSubscribeInfo->pTopicFilter ) );
            addSubscription( pAgentContext,
                             pSubscribeInfo->pTopicFilter,
                             pSubscribeInfo->topicFilterLength,
                             pAckInfo->pOriginalCommand->pIncomingPublishCallback,
                             pAckInfo->pOriginalCommand->pIncomingPublishCallbackContext );
        }
        else
        {
            LogError( ( "Subscription to %.*s failed.\n",
                        pSubscribeInfo->topicFilterLength,
                        pSubscribeInfo->pTopicFilter ) );
        }
    }
    else
    {
        LogInfo( ( "Removing subscription to %.*s\n",
                    pSubscribeInfo->topicFilterLength,
                    pSubscribeInfo->pTopicFilter ) );
        removeSubscription( pAgentContext,
                            pSubscribeInfo->pTopicFilter,
                            pSubscribeInfo->topicFilterLength );
    }

    if( ackCallback != NULL )
    {
        ackCallback( pAckContext, pDeserializedInfo->deserializationResult );
    }

    releaseCommandStructureToPool( pAckInfo->pOriginalCommand ); //_RB_ Is this always the right place for this?
}

/*-----------------------------------------------------------*/

static MQTTContext_t * getContextForProcessLoop( void )
{
    static uint32_t contextIndex = 0U;
    uint32_t oldIndex = 0U;
    MQTTContext_t * ret = NULL;

    oldIndex = contextIndex;

    do
    {
        ret = agentContexts[ contextIndex ].pMQTTContext;

        if( ++contextIndex >= MAX_CONNECTIONS )
        {
            contextIndex = 0U;
        }
    } while( ( ret == NULL ) && ( oldIndex != contextIndex ) );

    return ret;
}

/*-----------------------------------------------------------*/

static MQTTAgentContext_t * getAgentFromContext( MQTTContext_t * pMQTTContext )
{
    MQTTAgentContext_t * ret = NULL;
    int i = 0;

    configASSERT( pMQTTContext );

    for( i = 0; i < MAX_CONNECTIONS; i++ )
    {
        if( agentContexts[ i ].pMQTTContext == pMQTTContext )
        {
            ret = &agentContexts[ i ];
            break;
        }
    }

    return ret;
}

/*-----------------------------------------------------------*/

static void mqttEventCallback( MQTTContext_t * pMqttContext,
                               MQTTPacketInfo_t * pPacketInfo,
                               MQTTDeserializedInfo_t * pDeserializedInfo )
{
    AckInfo_t ackInfo;
    uint16_t packetIdentifier = pDeserializedInfo->packetIdentifier;
    CommandCallback_t ackCallback = NULL;
    MQTTAgentContext_t * pAgentContext;
    const uint8_t uppderNibble = ( uint8_t ) 0xF0;

    configASSERT( pMqttContext != NULL );
    configASSERT( pPacketInfo != NULL );

    pAgentContext = getAgentFromContext( pMqttContext );
    configASSERT( pAgentContext != NULL );

    /* This callback executes from within MQTT_ProcessLoop().  Setting this flag
     * indicates that the callback executed so the caller of MQTT_ProcessLoop() knows
     * it should call it again as there may be more data to process. */
    packetProcessedDuringLoop = true;

    /* Handle incoming publish. The lower 4 bits of the publish packet type is used 
     * for the dup, QoS, and retain flags. Hence masking out the lower bits to check 
     * if the packet is publish. */
    if( ( pPacketInfo->type & uppderNibble ) == MQTT_PACKET_TYPE_PUBLISH )
    {
        handleIncomingPublish( pAgentContext, pDeserializedInfo->pPublishInfo );
    }
    else
    {
        /* Handle other packets. */
        switch( pPacketInfo->type )
        {
            case MQTT_PACKET_TYPE_PUBACK:
            case MQTT_PACKET_TYPE_PUBCOMP:
                ackInfo = getAwaitingOperation( pAgentContext, packetIdentifier, true );

                if( ackInfo.packetId == packetIdentifier )
                {
                    ackCallback = ackInfo.pOriginalCommand->pCommandCompleteCallback;

                    if( ackCallback != NULL )
                    {
                        ackCallback( ackInfo.pOriginalCommand->pxCmdContext, 
                                     pDeserializedInfo->deserializationResult );
                    }
                }
                releaseCommandStructureToPool( ackInfo.pOriginalCommand ); //_RB_ Is this always the right place for this?
                break;

            case MQTT_PACKET_TYPE_SUBACK:
            case MQTT_PACKET_TYPE_UNSUBACK:
                ackInfo = getAwaitingOperation( pAgentContext, packetIdentifier, true );

                if( ackInfo.packetId == packetIdentifier )
                {
                    handleSubscriptionAcks( pAgentContext, 
                                            pPacketInfo, 
                                            pDeserializedInfo, 
                                            &ackInfo, 
                                            pPacketInfo->type );
                }
                else
                {
                    LogError( ( "No subscription or unsubscribe operation found matching packet id %u.\n", packetIdentifier ) );
                }

                break;

            /* Nothing to do for these packets since they don't indicate command completion. */
            case MQTT_PACKET_TYPE_PUBREC:
            case MQTT_PACKET_TYPE_PUBREL:
                break;

            case MQTT_PACKET_TYPE_PINGRESP:

                /* Nothing to be done from application as library handles
                 * PINGRESP with the use of MQTT_ProcessLoop API function. */
                LogWarn( ( "PINGRESP should not be handled by the application "
                           "callback when using MQTT_ProcessLoop.\n" ) );
                break;

            /* Any other packet type is invalid. */
            default:
                LogError( ( "Unknown packet type received:(%02x).\n",
                            pPacketInfo->type ) );
        }
    }
}

/*-----------------------------------------------------------*/
//_RB_ Should return an MQTTStatus_t.
static bool createAndAddCommand( CommandType_t commandType,
                                 MQTTContextHandle_t mqttContextHandle,
                                 void * pMqttInfoParam,
                                 CommandCallback_t commandCompleteCallback,
                                 CommandContext_t * pCommandCompleteCallbackContext,
                                 PublishCallback_t incomingPublishCallback,
                                 void * pIncomingPublishCallbackContext )
{
    bool ret = false;
    const TickType_t blockTimeMs = ( TickType_t ) pdMS_TO_TICKS( 1500 );/*_RB_ Could make a parameter. */
    Command_t *pCommand;

    /* If the packet ID is zero then the MQTT context has not been initialised as 0
     * is the initial value but not a valid packet ID. */
    if( ( mqttContextHandle < MAX_CONNECTIONS ) && ( mqttContexts[ mqttContextHandle ].nextPacketId != 0 ) )
    {
        if( commandType == PROCESSLOOP ) /*_RB_ What if another task calls this? */
        {
            static Command_t xStaticCommand = { 0 };

            /* This is called from the MQTT agent context so cannot wait for a command
             * structure.  The command structure is only used to unblock the task rather
             * than carry data so can just be a single static here. */
            pCommand = &xStaticCommand;
        }
        else
        {
            pCommand = getCommandStructureFromPool( blockTimeMs );
        }

        if( pCommand != NULL )
        {
            ret = createCommand( commandType,
                                 &( mqttContexts[ mqttContextHandle ] ),
                                 pMqttInfoParam,
                                 incomingPublishCallback,
                                 pIncomingPublishCallbackContext,
                                 commandCompleteCallback,
                                 pCommandCompleteCallbackContext,
                                 pCommand );

            if( ret )
            {
                ret = addCommandToQueue( pCommand );
            }

            if( ret == false )
            {
                /* Could not send the command to the queue so release the command
                 * structure again. */
                releaseCommandStructureToPool( pCommand );
            }
        }
        else
        {
            ret = false;
        }

        return ret;

    }

    return ret;
}

/*-----------------------------------------------------------*/

MQTTStatus_t MQTTAgent_Init( MQTTContextHandle_t mqttContextHandle,
                             TransportInterface_t *pTransportInterface,
                             MQTTGetCurrentTimeFunc_t getCurrentTimeMs,
                             PublishCallback_t unkownIncomingPublishCallback,
                             void * pDefaultPublishContext )
{
    MQTTStatus_t returnStatus;
    MQTTFixedBuffer_t networkBuffer;
    static uint8_t staticQueueStorageArea[ MQTT_AGENT_COMMAND_QUEUE_LENGTH * sizeof( Command_t * ) ];
    static StaticQueue_t staticQueueStructure;

    /* The command queue should not have been created yet. */
    configASSERT( commandQueue == NULL ); /*_RB_ Needs to change so two contexts can be used in the same agent. */
    commandQueue = xQueueCreateStatic(  MQTT_AGENT_COMMAND_QUEUE_LENGTH,
                                        sizeof( Command_t * ),
                                        staticQueueStorageArea,
                                        &staticQueueStructure );

    /*_RB_ Need to make singleton. */

    if( ( mqttContextHandle >= MAX_CONNECTIONS ) ||
        ( pTransportInterface == NULL ) ||
        ( getCurrentTimeMs == NULL ) )
    {
        returnStatus = MQTTBadParameter;
    }
    else
    {
        /* Fill the values for network buffer. */
        networkBuffer.pBuffer = &( networkBuffers[ mqttContextHandle ][ 0 ] );
        networkBuffer.size = mqttexampleNETWORK_BUFFER_SIZE;

        returnStatus = MQTT_Init( &( mqttContexts[ mqttContextHandle ] ),
                                  pTransportInterface,
                                  getCurrentTimeMs,
                                  mqttEventCallback,
                                  &networkBuffer );

        if( returnStatus == MQTTSuccess )
        {
            /* Also initialise the agent context.  Assert if already initialised. */
            configASSERT( agentContexts[ mqttContextHandle ].pMQTTContext == NULL );
            agentContexts[ mqttContextHandle ].pMQTTContext = &( mqttContexts[ mqttContextHandle ] );
            agentContexts[ mqttContextHandle ].pUnsolicitedPublishCallback = unkownIncomingPublishCallback;
            agentContexts[ mqttContextHandle ].pUnsolicitedPublishCallbackContext = pDefaultPublishContext;

            memset( ( void * ) commandStructurePool, 0x00, sizeof( commandStructurePool ) );
            freeCommandStructMutex = xSemaphoreCreateCounting( MQTT_COMMAND_CONTEXTS_POOL_SIZE, MQTT_COMMAND_CONTEXTS_POOL_SIZE );
            configASSERT( freeCommandStructMutex ); /*_RB_ Create all objects here statically. */
        }
    }

    return returnStatus;
}

/*-----------------------------------------------------------*/

MQTTContext_t * MQTTAgent_CommandLoop( void )
{
    Command_t *pCommand;
    MQTTStatus_t operationStatus = MQTTSuccess;
    MQTTContext_t * ret = NULL;
    Command_t emptyCommand = { 0 };

    /* The command queue should have been created before this task gets created. */
    configASSERT( commandQueue );

    /* Loop until we receive a terminate command. */
    for( ; ; )
    {
<<<<<<< HEAD
        pCommand = &emptyCommand;
        /* If there is no command in the queue, try again. */
        if( xQueueReceive( commandQueue, &( pCommand ), MQTT_AGENT_QUEUE_WAIT_TIME ) != pdFALSE )
        {
            /* Keep a count of processed operations, for debug logs. */
            lNumProcessed++;
        }

        xStatus = processCommand( pCommand );
=======
        /* Wait for the next command, if any. */
        pCommand = NULL;
        xQueueReceive( commandQueue, &( pCommand ), MQTT_AGENT_QUEUE_WAIT_TIME );
        operationStatus = processCommand( pCommand );
>>>>>>> be609b44

        /* Return the current MQTT context if status was not successful. */
        if( operationStatus != MQTTSuccess )
        {
            LogError( ( "MQTT operation failed with status %s\n",
                        MQTT_Status_strerror( operationStatus ) ) );
            ret = pCommand->pMqttContext;
            break;
        }

        /* Terminate the loop if we receive the termination command. */
        if( pCommand->commandType == TERMINATE )
        {
            ret = NULL;
            break;
        }
    }

    return ret;
}

/*-----------------------------------------------------------*/

MQTTStatus_t MQTTAgent_ResumeSession( MQTTContextHandle_t mqttContextHandle,
                                      bool sessionPresent ) /*_RB_ Need to test this function. */
{
    MQTTStatus_t statusResult = MQTTSuccess;
    MQTTContext_t *pMqttContext;
    MQTTAgentContext_t * pAgentContext;
    AckInfo_t * pendingAcks;
    SubscriptionElement_t * pxSubscriptions;
    MQTTSubscribeInfo_t * pxResendSubscriptions;
    MQTTPublishInfo_t * originalPublish = NULL;

    /* If the packet ID is zero then the MQTT context has not been initialised as 0
     * is the initial value but not a valid packet ID. */
    if( ( mqttContextHandle < MAX_CONNECTIONS ) && ( mqttContexts[ mqttContextHandle ].nextPacketId != 0 ) )
    {
        pMqttContext = &( mqttContexts[ mqttContextHandle ] );
        pAgentContext = getAgentFromContext( pMqttContext );
        pendingAcks = pAgentContext->pPendingAcks;
        pxSubscriptions = pAgentContext->pSubscriptionList;
        pxResendSubscriptions = pAgentContext->pResendSubscriptions;

        /* Resend publishes if session is present. NOTE: It's possible that some
         * of the operations that were in progress during the network interruption
         * were subscribes. In that case, we would want to mark those operations
         * as completing with error and remove them from the list of operations, so
         * that the calling task can try subscribing again. We do not handle that
         * case in this demo for simplicity, since only one subscription packet is
         * sent per iteration of this demo. */
        if( sessionPresent )
        {
            MQTTStateCursor_t cursor = MQTT_STATE_CURSOR_INITIALIZER;
            uint16_t packetId = MQTT_PACKET_ID_INVALID;
            AckInfo_t foundAck;

            packetId = MQTT_PublishToResend( pAgentContext->pMQTTContext, &cursor );

            while( packetId != MQTT_PACKET_ID_INVALID )
            {
                /* Retrieve the operation but do not remove it from the list. */
                foundAck = getAwaitingOperation( pAgentContext, packetId, false );

                if( foundAck.packetId == packetId )
                {
                    /* Set the DUP flag. */
                    originalPublish = &( foundAck.pOriginalCommand->mqttOperationInfo.publishInfo );
                    originalPublish->dup = true;
                    statusResult = MQTT_Publish( pAgentContext->pMQTTContext, originalPublish, packetId );

                    if( statusResult != MQTTSuccess )
                    {
                        LogError( ( "Error in resending publishes. Error code=%s\n", MQTT_Status_strerror( statusResult ) ) );
                        break;
                    }
                }

                packetId = MQTT_PublishToResend( pAgentContext->pMQTTContext, &cursor );
            }
        }

        /* If we wanted to resume a session but none existed with the broker, we
         * should mark all in progress operations as errors so that the tasks that
         * created them can try again. Also, we will resubscribe to the filters in
         * the subscription list, so tasks do not unexpectedly lose their subscriptions. */
        else
        {
            size_t i = 0, j = 0;
            Command_t xNewCommand;
            bool xCommandCreated = false;
            BaseType_t xCommandAdded;

            /* We have a clean session, so clear all operations pending acknowledgments. */
            for( i = 0; i < PENDING_ACKS_MAX_SIZE; i++ )
            {
                if( pendingAcks[ i ].packetId != MQTT_PACKET_ID_INVALID )
                {
                    if( pendingAcks[ i ].pOriginalCommand->pCommandCompleteCallback != NULL )
                    {
                        /* Bad response to indicate network error. */
                        pendingAcks[ i ].pOriginalCommand->pCommandCompleteCallback( pendingAcks[ i ].pOriginalCommand->pxCmdContext, MQTTBadResponse );
                    }

                    /* Now remove it from the list. */
                    getAwaitingOperation( pAgentContext, pendingAcks[ i ].packetId, true );
                }
            }

            /* Populate the array of MQTTSubscribeInfo_t. It's possible there may be
             * repeated subscriptions in the list. This is fine, since clients
             * are able to subscribe to a topic with an existing subscription. */
            for( i = 0; i < SUBSCRIPTIONS_MAX_COUNT; i++ )
            {
                if( pxSubscriptions[ i ].filterStringLength != 0 )
                {
                    pxResendSubscriptions[ j ].pTopicFilter = pxSubscriptions[ i ].pSubscriptionFilterString;
                    pxResendSubscriptions[ j ].topicFilterLength = pxSubscriptions[ i ].filterStringLength;
                    pxResendSubscriptions[ j ].qos = MQTTQoS1;
                    j++;
                }
            }

            /* Resubscribe if needed. */
            if( j > 0 )
            {
    //_RB_ removed j below           xCommandCreated = createCommand( SUBSCRIBE, pMqttContext, pxResendSubscriptions, j, NULL, NULL, NULL, NULL, &xNewCommand );
                xCommandCreated = createCommand( SUBSCRIBE, pMqttContext, pxResendSubscriptions, NULL, NULL, NULL, NULL, &xNewCommand );
                configASSERT( xCommandCreated == true );
    //_RB_            xNewCommand.uintParam = j;
                xNewCommand.pIncomingPublishCallbackContext = NULL;
                /* Send to the front of the queue so we will resubscribe as soon as possible. */
                xCommandAdded = xQueueSendToFront( commandQueue, &xNewCommand, MQTT_AGENT_QUEUE_WAIT_TIME );
                configASSERT( xCommandAdded == pdTRUE );
            }
        }
    }
    else
    {
        statusResult = MQTTIllegalState;
    }

    return statusResult;
}

/*-----------------------------------------------------------*/

MQTTStatus_t MQTTAgent_Connect( MQTTContextHandle_t mqttContextHandle,
                                const MQTTConnectInfo_t * pConnectInfo,
                                const MQTTPublishInfo_t * pWillInfo,
                                uint32_t timeoutMs,
                                bool * pSessionPresent )
{
    MQTTStatus_t ret;
    
    if( ( mqttContextHandle < MAX_CONNECTIONS ) && 
        ( mqttContexts[ mqttContextHandle ].connectStatus == MQTTNotConnected ) )
    {
        ret = MQTT_Connect( &( mqttContexts[ mqttContextHandle ] ),
                            pConnectInfo,
                            pWillInfo,
                            timeoutMs,
                            pSessionPresent );
    }
    else
    {
        ret = MQTTIllegalState;
    }

    return ret;
} 

/*-----------------------------------------------------------*/
/*_RB_ Should return MQTTStatus_t. */
bool MQTTAgent_Subscribe( MQTTContextHandle_t mqttContextHandle,
                          MQTTSubscribeInfo_t * pSubscriptionInfo,
                          PublishCallback_t incomingPublishCallback,
                          void * incomingPublishCallbackContext,
                          CommandCallback_t commandCompleteCallback,
                          void * commandCompleteCallbackContext )
{
bool ret;

    ret = createAndAddCommand( SUBSCRIBE,                       /* commandType */
                               mqttContextHandle,               /* mqttContextHandle */
                               pSubscriptionInfo,               /* pMqttInfoParam */
                               commandCompleteCallback,         /* commandCompleteCallback */
                               commandCompleteCallbackContext,  /* pCommandCompleteCallbackContext */
                               incomingPublishCallback,         /* incomingPublishCallback */
                               incomingPublishCallbackContext );/* pIncomingPublishCallbackContext */
    return ret;
}

/*-----------------------------------------------------------*/

bool MQTTAgent_Unsubscribe( MQTTContextHandle_t mqttContextHandle,
                            MQTTSubscribeInfo_t * pSubscriptionList,
                            CommandContext_t * pCommandCompleteCallbackContext,
                            CommandCallback_t cmdCompleteCallback )/*_RB_ Swap these parameters around and check the other command APIs.  Also document what happens to the contexts in the header file - i.e. it gets passed into the callback. */
{
    return createAndAddCommand( UNSUBSCRIBE,                    /* commandType */
                                mqttContextHandle,              /* mqttContextHandle */
                                pSubscriptionList,              /* pMqttInfoParam */
                                cmdCompleteCallback,            /* commandCompleteCallback */
                                pCommandCompleteCallbackContext,/* pCommandCompleteCallbackContext */
                                NULL,                           /* incomingPublishCallback */
                                NULL );                         /* pIncomingPublishCallbackContext */
}

/*-----------------------------------------------------------*/

bool MQTTAgent_Publish( MQTTContextHandle_t mqttContextHandle,
                        MQTTPublishInfo_t * pPublishInfo,
                        CommandCallback_t commandCompleteCallback,
                        CommandContext_t * commandCompleteCallbackContext )
{
    return createAndAddCommand( PUBLISH,                        /* commandType */
                                mqttContextHandle,              /* mqttContextHandle */
                                pPublishInfo,                   /* pMqttInfoParam */
                                commandCompleteCallback,        /* commandCompleteCallback */
                                commandCompleteCallbackContext, /* pCommandCompleteCallbackContext */
                                NULL,                           /* incomingPublishCallback */
                                NULL );                         /* pIncomingPublishCallbackContext */
}

/*-----------------------------------------------------------*/

bool MQTTAgent_ProcessLoop( MQTTContextHandle_t mqttContextHandle,
                            CommandContext_t * pCommandCompleteCallbackContext,
                            CommandCallback_t cmdCompleteCallback )
{
    return createAndAddCommand( PROCESSLOOP,                    /* commandType */
                                mqttContextHandle,              /* mqttContextHandle */
                                NULL,                           /* pMqttInfoParam */
                                cmdCompleteCallback,            /* commandCompleteCallback */
                                pCommandCompleteCallbackContext,/* pCommandCompleteCallbackContext */
                                NULL,                           /* incomingPublishCallback */
                                NULL );                         /* pIncomingPublishCallbackContext */
}


/*-----------------------------------------------------------*/

bool MQTTAgent_Ping( MQTTContextHandle_t mqttContextHandle, /*_RB_ Use this in the demo. */
                     CommandContext_t * pCommandCompleteCallbackContext,
                     CommandCallback_t cmdCompleteCallback )
{
    return createAndAddCommand( PING,                           /* commandType */
                                mqttContextHandle,              /* mqttContextHandle */
                                NULL,                           /* pMqttInfoParam */
                                cmdCompleteCallback,            /* commandCompleteCallback */
                                pCommandCompleteCallbackContext,/* pCommandCompleteCallbackContext */
                                NULL,                           /* incomingPublishCallback */
                                NULL );                         /* pIncomingPublishCallbackContext */
}

/*-----------------------------------------------------------*/

bool MQTTAgent_Disconnect( MQTTContextHandle_t mqttContextHandle,
                           CommandContext_t * pCommandCompleteCallbackContext,
                           CommandCallback_t cmdCompleteCallback )
{
    return createAndAddCommand( DISCONNECT,                     /* commandType */
                                mqttContextHandle,              /* mqttContextHandle */
                                NULL,                           /* pMqttInfoParam */
                                cmdCompleteCallback,            /* commandCompleteCallback */
                                pCommandCompleteCallbackContext,/* pCommandCompleteCallbackContext */
                                NULL,                           /* incomingPublishCallback */
                                NULL );                         /* pIncomingPublishCallbackContext */
}

/*-----------------------------------------------------------*/

bool MQTTAgent_Free( MQTTContextHandle_t mqttContextHandle,
                     CommandContext_t * pCommandCompleteCallbackContext,
                     CommandCallback_t cmdCompleteCallback )
{
    return createAndAddCommand( FREE,                           /* commandType */
                                mqttContextHandle,              /* mqttContextHandle */
                                NULL,                           /* pMqttInfoParam */
                                cmdCompleteCallback,            /* commandCompleteCallback */
                                pCommandCompleteCallbackContext,/* pCommandCompleteCallbackContext */
                                NULL,                           /* incomingPublishCallback */
                                NULL );                         /* pIncomingPublishCallbackContext */
}

/*-----------------------------------------------------------*/

bool MQTTAgent_Terminate( void )
{
    return createAndAddCommand( TERMINATE, 0, NULL, NULL, NULL, NULL, NULL );
}

/*-----------------------------------------------------------*/

uint32_t MQTTAgent_GetNumWaiting( void )
{
uint32_t ret;

    if( commandQueue != NULL )
    {
        ret = uxQueueMessagesWaiting( commandQueue );
    }
    else
    {
        ret = 0U;
    }

    return ret;
}

/*-----------------------------------------------------------*/
<|MERGE_RESOLUTION|>--- conflicted
+++ resolved
@@ -728,13 +728,7 @@
     uint32_t processLoopTimeoutMs = MQTT_AGENT_PROCESS_LOOP_TIMEOUT_MS;
     const size_t maxNewSubscriptionsInOneGo = ( size_t ) 1; /* The agent interface only allows one subscription command at a time. */
 
-<<<<<<< HEAD
-    bool isEmptyCommand = ( pCommand->commandType == NONE );
-
-    switch( pCommand->commandType )
-=======
     if( pCommand != NULL )
->>>>>>> be609b44
     {
         pMQTTContext = pCommand->pMqttContext;
         switch( pCommand->commandType )
@@ -830,10 +824,6 @@
             //_RB_ Should the command structure be freed here?
         }
 
-<<<<<<< HEAD
-        if( !isEmptyCommand )
-        {
-=======
         if( !ackAdded )
         {
             /* The command is complete, call the callback. */
@@ -842,7 +832,6 @@
                 pCommand->pCommandCompleteCallback( pCommand->pxCmdContext, operationStatus );
             }
 
->>>>>>> be609b44
             releaseCommandStructureToPool( pCommand );
         }
     }
@@ -1270,22 +1259,10 @@
     /* Loop until we receive a terminate command. */
     for( ; ; )
     {
-<<<<<<< HEAD
-        pCommand = &emptyCommand;
-        /* If there is no command in the queue, try again. */
-        if( xQueueReceive( commandQueue, &( pCommand ), MQTT_AGENT_QUEUE_WAIT_TIME ) != pdFALSE )
-        {
-            /* Keep a count of processed operations, for debug logs. */
-            lNumProcessed++;
-        }
-
-        xStatus = processCommand( pCommand );
-=======
         /* Wait for the next command, if any. */
         pCommand = NULL;
         xQueueReceive( commandQueue, &( pCommand ), MQTT_AGENT_QUEUE_WAIT_TIME );
         operationStatus = processCommand( pCommand );
->>>>>>> be609b44
 
         /* Return the current MQTT context if status was not successful. */
         if( operationStatus != MQTTSuccess )
